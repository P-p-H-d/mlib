--- conflicted
+++ resolved
@@ -582,21 +582,13 @@
 } m_gc_t[1];
 
 static inline void
-<<<<<<< HEAD
-M_C(m_gc, M_NAMING_INIT)(m_gc_t gc_mem, unsigned long max_thread)
-=======
-m_gc_init(m_gc_t gc_mem, size_t max_thread)
->>>>>>> 04706d48
+M_C(m_gc, M_NAMING_INIT)(m_gc_t gc_mem, size_t max_thread)
 {
   assert(gc_mem != NULL);
   assert(max_thread > 0 && max_thread < INT_MAX);
 
   atomic_init(&gc_mem->ticket, 0UL);
-<<<<<<< HEAD
-  M_C(genint, M_NAMING_INIT)(gc_mem->thread_alloc, max_thread);
-=======
-  genint_init(gc_mem->thread_alloc, (unsigned int) max_thread);
->>>>>>> 04706d48
+  M_C(genint, M_NAMING_INIT)(gc_mem->thread_alloc, (unsigned int) max_thread);
   gc_mem->thread_data = M_MEMORY_REALLOC(m_gc_lfmp_thread_t, NULL, max_thread);
   if (gc_mem->thread_data == NULL) {
     M_MEMORY_FULL(max_thread * sizeof(m_gc_lfmp_thread_t));

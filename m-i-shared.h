/*
 * M*LIB - INTRUSIVE SHARED PTR Module
 *
 * Copyright 2020 - 2020, SP Vladislav Dmitrievich Turbanov
 * All rights reserved.
 * Redistribution and use in source and binary forms, with or without
 * modification, are permitted provided that the following conditions are met:
 * + Redistributions of source code must retain the above copyright
 *   notice, this list of conditions and the following disclaimer.
 * + Redistributions in binary form must reproduce the above copyright
 *   notice, this list of conditions and the following disclaimer in the
 *   documentation and/or other materials provided with the distribution.
 *
 * THIS SOFTWARE IS PROVIDED BY THE REGENTS AND CONTRIBUTORS ``AS IS'' AND ANY
 * EXPRESS OR IMPLIED WARRANTIES, INCLUDING, BUT NOT LIMITED TO, THE IMPLIED
 * WARRANTIES OF MERCHANTABILITY AND FITNESS FOR A PARTICULAR PURPOSE ARE
 * DISCLAIMED. IN NO EVENT SHALL THE REGENTS AND CONTRIBUTORS BE LIABLE FOR ANY
 * DIRECT, INDIRECT, INCIDENTAL, SPECIAL, EXEMPLARY, OR CONSEQUENTIAL DAMAGES
 * (INCLUDING, BUT NOT LIMITED TO, PROCUREMENT OF SUBSTITUTE GOODS OR SERVICES;
 * LOSS OF USE, DATA, OR PROFITS; OR BUSINESS INTERRUPTION) HOWEVER CAUSED AND
 * ON ANY THEORY OF LIABILITY, WHETHER IN CONTRACT, STRICT LIABILITY, OR TORT
 * (INCLUDING NEGLIGENCE OR OTHERWISE) ARISING IN ANY WAY OUT OF THE USE OF THIS
 * SOFTWARE, EVEN IF ADVISED OF THE POSSIBILITY OF SUCH DAMAGE.
*/
#ifndef MSTARLIB_I_SHARED_PTR_H
#define MSTARLIB_I_SHARED_PTR_H

#include "m-core.h"
#include "m-atomic.h"

M_BEGIN_PROTECTED_CODE

/* Define the oplist of a intrusive shared pointer.
   USAGE: ISHARED_OPLIST(name [, oplist_of_the_type]) */
#define ISHARED_PTR_OPLIST(...)                                      \
  ISHAREDI_PTR_OPLIST_P1(M_IF_NARGS_EQ1(__VA_ARGS__)                 \
                         ((__VA_ARGS__, M_DEFAULT_OPLIST),           \
                          (__VA_ARGS__ )))

/* Interface to add to a structure to allow intrusive support.
   name: name of the intrusive shared pointer.
   type: name of the type of the structure (aka. struct test_s) - not used currently.
   NOTE: There can be only one interface of this kind in a type! */
#define ISHARED_PTR_INTERFACE(name, type)       \
  atomic_int M_C(name, _cpt)


/* Define the intrusive shared pointer type and its static inline functions.
   USAGE: ISHARED_PTR_DEF(name, type, [, oplist]) */
#define ISHARED_PTR_DEF(name, ...)                                      \
  ISHAREDI_PTR_DEF_P1(M_IF_NARGS_EQ1(__VA_ARGS__)                       \
                      ((name, __VA_ARGS__, M_GLOBAL_OPLIST_OR_DEF(__VA_ARGS__)() ), \
                       (name, __VA_ARGS__ )))


/********************************** INTERNAL ************************************/

// Deferred evaluation
#define ISHAREDI_PTR_OPLIST_P1(arg) ISHAREDI_PTR_OPLIST_P2 arg

/* Validation of the given oplist */
#define ISHAREDI_PTR_OPLIST_P2(name, oplist)				\
  M_IF_OPLIST(oplist)(ISHAREDI_PTR_OPLIST_P3, ISHAREDI_PTR_OPLIST_FAILURE)(name, oplist)

/* Prepare a clean compilation failure */
#define ISHAREDI_PTR_OPLIST_FAILURE(name, oplist)			\
  ((M_LIB_ERROR(ARGUMENT_OF_ISHARED_PTR_OPLIST_IS_NOT_AN_OPLIST, name, oplist)))

// Define the oplist
#define ISHAREDI_PTR_OPLIST_P3(name, oplist) (                          \
  INIT(M_INIT_DEFAULT),                                                 \
  INIT_SET(API_4(M_C(name, _init_set))),				\
  SET(M_C(name, _set) M_IPTR),						\
  CLEAR(M_C(name, M_NAMING_CLEAR)),						\
  CLEAN(M_C(name, M_NAMING_CLEAN) M_IPTR),					\
  TYPE(M_C(name, _t)),                                                  \
  OPLIST(oplist),                                                       \
  SUBTYPE(M_C(name, _type_t))						\
  ,M_IF_METHOD(NEW, oplist)(NEW(M_GET_NEW oplist),)                     \
  ,M_IF_METHOD(REALLOC, oplist)(REALLOC(M_GET_REALLOC oplist),)         \
  ,M_IF_METHOD(DEL, oplist)(DEL(M_GET_DEL oplist),)                     \
  )

// Deferred evaluatioin
#define ISHAREDI_PTR_DEF_P1(arg) ISHAREDI_PTR_DEF_P2 arg

/* Validate the oplist before going further */
#define ISHAREDI_PTR_DEF_P2(name, type, oplist)                         \
  M_IF_OPLIST(oplist)(ISHAREDI_PTR_DEF_P3, ISHAREDI_PTR_DEF_FAILURE)(name, type, oplist)

/* Stop processing with a compilation failure */
#define ISHAREDI_PTR_DEF_FAILURE(name, type, oplist)   \
  M_STATIC_FAILURE(M_LIB_NOT_AN_OPLIST, "(ISHARED_PTR_DEF): the given argument is not a valid oplist: " #oplist)

#define ISHAREDI_PTR_DEF_P3(name, type, oplist)                         \
                                                                        \
  typedef type *M_C(name,_t);						                                \
  typedef type M_C(name, _type_t);					                            \
                                                                        \
  M_CHECK_COMPATIBLE_OPLIST(name, 1, type, oplist)                      \
                                                                        \
  static inline M_C(name,_t)                                            \
  M_C(name, M_NAMING_INIT)(type *ptr)						                        \
  {									                                                    \
    if (M_LIKELY (ptr != NULL))                                         \
      atomic_init(&ptr->M_C(name, _cpt), 1);                            \
    return ptr;                                                         \
  }									                                                    \
  									                                                    \
  static inline M_C(name,_t)                                            \
  M_C(name, M_NAMING_INIT_SET)(M_C(name,_t) shared)				              \
  {									                                                    \
    if (M_LIKELY (shared != NULL))	{                                   \
      int n = atomic_fetch_add(&(shared->M_C(name, _cpt)), 1);	      	\
      (void) n;								                                          \
    }									                                                  \
    return shared;                                                      \
<<<<<<< HEAD
  }									                                                    \
  									                                                    \
  static inline void				                                            \
=======
  }									\
  									\
  static inline void M_ATTR_DEPRECATED                                  \
>>>>>>> bc1402f6
  M_C(name, _init_set2)(M_C(name,_t) *ptr, M_C(name,_t) shared)         \
  {									                                                    \
    assert (ptr != NULL);                                               \
    *ptr = M_C(name, M_NAMING_INIT_SET)(shared);				                \
  }									                                                    \
  									                                                    \
  M_IF_DISABLED_METHOD(NEW, oplist)                                     \
  ( /* Nothing to do */, M_IF_METHOD(INIT, oplist)                      \
    (                                                                   \
  static inline M_C(name,_t)                                            \
  M_C(name, M_NAMING_INIT_NEW)(void)                                    \
  {									                                                    \
    type *ptr = M_CALL_NEW(oplist, type);                               \
    if (ptr == NULL) {                                                  \
      M_MEMORY_FULL(sizeof(type));                                      \
      return NULL;                                                      \
    }                                                                   \
    M_CALL_INIT(oplist, *ptr);                                          \
    atomic_init (&ptr->M_C(name, _cpt), 1);                             \
    return ptr;                                                         \
  }									                                                    \
  , /* End of INIT */)                                                  \
    /* End of NEW */)                                                   \
  									                                                    \
  static inline void				                                            \
  M_C(name, M_NAMING_CLEAR)(M_C(name,_t) shared)                        \
  {									                                                    \
    if (shared != NULL)	{						                                    \
      if (atomic_fetch_sub(&(shared->M_C(name, _cpt)), 1) == 1)	{       \
        M_CALL_CLEAR(oplist, *shared);                                  \
        M_IF_DISABLED_METHOD(DEL, oplist)(, M_CALL_DEL(oplist, shared);)\
      }									                                                \
    }                                                                   \
<<<<<<< HEAD
  }									                                                    \
  									                                                    \
  static inline void				                                            \
  M_C(name, M_NAMING_CLEAN)(M_C(name,_t) *shared)                       \
  {									                                                    \
    M_C(name, M_NAMING_CLEAR)(*shared);						                      \
=======
  }									\
  									\
  static inline void				                        \
  M_C(name, _clear_ptr)(M_C(name,_t) *shared)                           \
  {									\
    assert(shared != NULL);                                             \
    M_C(name, _clear)(*shared);                                         \
    *shared = NULL;                                                     \
  }									\
  									\
  static inline void				                        \
  M_C(name, _clean)(M_C(name,_t) *shared)                               \
  {									\
    M_C(name, _clear)(*shared);						\
>>>>>>> bc1402f6
    *shared = NULL;                                                     \
  }                                                                     \
                                                                        \
  static inline void				                                            \
  M_C(name, _set)(M_C(name,_t) *ptr, M_C(name,_t)shared)                \
  {									                                                    \
    assert (ptr != NULL);                                               \
    if (M_LIKELY (*ptr != shared)) {                                    \
      M_C(name, M_NAMING_CLEAR)(*ptr);						                      \
      *ptr = M_C(name, M_NAMING_INIT_SET)(shared);				              \
    }                                                                   \
  }

M_END_PROTECTED_CODE

#endif
    <|MERGE_RESOLUTION|>--- conflicted
+++ resolved
@@ -115,15 +115,9 @@
       (void) n;								                                          \
     }									                                                  \
     return shared;                                                      \
-<<<<<<< HEAD
   }									                                                    \
   									                                                    \
-  static inline void				                                            \
-=======
-  }									\
-  									\
   static inline void M_ATTR_DEPRECATED                                  \
->>>>>>> bc1402f6
   M_C(name, _init_set2)(M_C(name,_t) *ptr, M_C(name,_t) shared)         \
   {									                                                    \
     assert (ptr != NULL);                                               \
@@ -157,34 +151,25 @@
         M_IF_DISABLED_METHOD(DEL, oplist)(, M_CALL_DEL(oplist, shared);)\
       }									                                                \
     }                                                                   \
-<<<<<<< HEAD
+  }								                                                    	\
+  									                                                    \
+  static inline void				                                            \
+  M_C(name, _clear_ptr)(M_C(name,_t) *shared)                           \
+  {									                                                    \
+    assert(shared != NULL);                                             \
+    M_C(name, M_NAMING_CLEAR)(*shared);                                 \
+    *shared = NULL;                                                     \
   }									                                                    \
   									                                                    \
   static inline void				                                            \
   M_C(name, M_NAMING_CLEAN)(M_C(name,_t) *shared)                       \
   {									                                                    \
     M_C(name, M_NAMING_CLEAR)(*shared);						                      \
-=======
-  }									\
-  									\
-  static inline void				                        \
-  M_C(name, _clear_ptr)(M_C(name,_t) *shared)                           \
-  {									\
-    assert(shared != NULL);                                             \
-    M_C(name, _clear)(*shared);                                         \
-    *shared = NULL;                                                     \
-  }									\
-  									\
-  static inline void				                        \
-  M_C(name, _clean)(M_C(name,_t) *shared)                               \
-  {									\
-    M_C(name, _clear)(*shared);						\
->>>>>>> bc1402f6
     *shared = NULL;                                                     \
   }                                                                     \
                                                                         \
   static inline void				                                            \
-  M_C(name, _set)(M_C(name,_t) *ptr, M_C(name,_t)shared)                \
+  M_C(name, M_NAMING_SET)(M_C(name,_t) *ptr, M_C(name,_t)shared)        \
   {									                                                    \
     assert (ptr != NULL);                                               \
     if (M_LIKELY (*ptr != shared)) {                                    \
